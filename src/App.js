--- conflicted
+++ resolved
@@ -16,13 +16,10 @@
 import { StatsScreen } from './components/stats/StatsScreen';
 import { MatchReportScreen } from './components/report/MatchReportScreen';
 import { TacticalBoardScreen } from './components/tactical/TacticalBoardScreen';
-<<<<<<< HEAD
 import { ProfileScreen } from './components/profile/ProfileScreen';
 import { TeamManagement } from './components/team/TeamManagement';
 import { ConfirmationModal } from './components/shared/UI';
-=======
 import { ConfirmationModal, ThreeOptionModal } from './components/shared/UI';
->>>>>>> 7867ddea
 import { getSelectedSquadPlayers, getOutfieldPlayers } from './utils/playerUtils';
 import { HamburgerMenu } from './components/shared/HamburgerMenu';
 import { AddPlayerModal } from './components/shared/AddPlayerModal';
@@ -69,7 +66,7 @@
   // Check for password reset tokens or codes in URL on app load
   useEffect(() => {
     const { hasTokens } = detectResetTokens();
-    
+
     // If we have password reset tokens or magic link codes, open the auth modal in reset mode
     if (hasTokens) {
       authModal.openReset();
@@ -104,12 +101,20 @@
   const [showTeamAdminModal, setShowTeamAdminModal] = useState(false);
   const [selectedTeamForAdmin, setSelectedTeamForAdmin] = useState(null);
   const [successMessage, setSuccessMessage] = useState('');
-  
+
+  // Create a ref to store the pushNavigationState function to avoid circular dependency
+  const pushNavigationStateRef = useRef(null);
+
+  const handleNavigateFromTacticalBoard = useCallback((fallbackView) => {
+    // Navigate back to the previous view - for now, go to GAME view if available, otherwise CONFIG
+    if (gameState.view === VIEWS.TACTICAL_BOARD) {
+      gameState.setView(fromView || fallbackView || VIEWS.CONFIG);
+    }
+  }, [gameState, fromView]);
   // Invitation state
   const [invitationParams, setInvitationParams] = useState(null);
   const [isProcessingInvitation, setIsProcessingInvitation] = useState(false);
-  
-<<<<<<< HEAD
+
   // Pending invitation notifications
   const [showInvitationNotifications, setShowInvitationNotifications] = useState(false);
   const [pendingInvitations, setPendingInvitations] = useState([]);
@@ -130,17 +135,17 @@
     try {
       setIsProcessingInvitation(true);
       console.log('Processing invitation:', params.invitationId);
-      
+
       const result = await acceptTeamInvitation(params.invitationId);
-      
+
       if (result.success) {
         // Clear URL parameters
         clearInvitationParamsFromUrl();
         setInvitationParams(null);
-        
+
         // Show welcome message
         setSuccessMessage(result.message || 'Welcome to the team!');
-        
+
         // Navigate to team management view
         gameState.setView(VIEWS.TEAM_MANAGEMENT);
       } else {
@@ -160,10 +165,10 @@
       // Clear URL parameters
       clearInvitationParamsFromUrl();
       setInvitationParams(null);
-      
+
       // Show welcome message
       setSuccessMessage(result.message || 'Welcome to the team!');
-      
+
       // Navigate to team management view
       gameState.setView(VIEWS.TEAM_MANAGEMENT);
     }
@@ -172,11 +177,11 @@
   // Handle request to show sign-in modal after password setup
   const handleRequestSignIn = useCallback(() => {
     console.log('Handling sign-in request after password setup');
-    
+
     // Clear invitation parameters to close InvitationWelcome modal
     clearInvitationParamsFromUrl();
     setInvitationParams(null);
-    
+
     // Open the AuthModal in sign-in mode
     authModal.openLogin();
   }, [authModal]);
@@ -184,11 +189,11 @@
   // Check for pending invitation notifications
   const checkPendingInvitationNotifications = useCallback(async () => {
     if (!user || hasCheckedInvitations) return;
-    
+
     try {
       console.log('Checking for pending invitation notifications...');
       const invitations = await getUserPendingInvitations();
-      
+
       if (invitations && invitations.length > 0) {
         console.log(`Found ${invitations.length} pending invitation(s)`);
         setPendingInvitations(invitations);
@@ -196,7 +201,7 @@
       } else {
         console.log('No pending invitations found');
       }
-      
+
       setHasCheckedInvitations(true);
     } catch (error) {
       console.error('Error checking pending invitations:', error);
@@ -207,10 +212,10 @@
   // Handle invitation notification processed
   const handleInvitationNotificationProcessed = useCallback((processedInvitation, action) => {
     // Remove processed invitation from the list
-    setPendingInvitations(prev => 
+    setPendingInvitations(prev =>
       prev.filter(inv => inv.id !== processedInvitation.id)
     );
-    
+
     // Close modal if no more invitations
     setPendingInvitations(prev => {
       if (prev.length <= 1) {
@@ -218,7 +223,7 @@
       }
       return prev.filter(inv => inv.id !== processedInvitation.id);
     });
-    
+
     // Show success message
     if (action === 'accepted') {
       setSuccessMessage(`Successfully joined ${processedInvitation.team.name}!`);
@@ -229,7 +234,7 @@
     } else if (action === 'declined') {
       setSuccessMessage('Invitation declined');
     }
-    
+
     // Clear success message after 3 seconds
     setTimeout(() => {
       setSuccessMessage('');
@@ -238,27 +243,16 @@
 
   // Create a ref to store the pushModalState function to avoid circular dependency
   const pushModalStateRef = useRef(null);
-=======
-  // Create a ref to store the pushNavigationState function to avoid circular dependency
-  const pushNavigationStateRef = useRef(null);
-
-  const handleNavigateFromTacticalBoard = useCallback((fallbackView) => {
-    // Navigate back to the previous view - for now, go to GAME view if available, otherwise CONFIG
-    if (gameState.view === VIEWS.TACTICAL_BOARD) {
-      gameState.setView(fromView || fallbackView || VIEWS.CONFIG);
-    }
-  }, [gameState, fromView]);
->>>>>>> 7867ddea
-  
+
   // Check for invitation parameters in URL on app load (only run once)
   useEffect(() => {
     const handleInvitationAndSession = async () => {
       const params = detectInvitationParams();
-      
+
       if (params.hasInvitation) {
         console.log('Invitation detected:', params);
         setInvitationParams(params);
-        
+
         // If we have Supabase tokens in the URL hash, set the session
         if (params.isSupabaseInvitation && params.accessToken && params.refreshToken) {
           try {
@@ -267,7 +261,7 @@
               access_token: params.accessToken,
               refresh_token: params.refreshToken
             });
-            
+
             if (error) {
               console.error('Error setting session:', error);
             } else {
@@ -279,7 +273,7 @@
         }
       }
     };
-    
+
     handleInvitationAndSession();
   }, []); // Run only once on mount
 
@@ -291,7 +285,7 @@
         console.log('User needs to complete account setup before processing invitation');
         return; // Don't process invitation yet, user needs to set password first
       }
-      
+
       console.log('User is ready to process invitation');
       handleInvitationAcceptance(invitationParams);
     }
@@ -303,16 +297,16 @@
     if (user && !invitationParams && hasPendingInvitation()) {
       console.log('User signed in, checking for pending invitation...');
       const pendingInvitation = retrievePendingInvitation();
-      
+
       if (pendingInvitation && pendingInvitation.invitationId) {
         console.log('Processing pending invitation:', pendingInvitation);
-        
+
         // Process the stored invitation
         handleInvitationAcceptance({ invitationId: pendingInvitation.invitationId });
-        
+
         // Show success message with team context
-        const teamContext = pendingInvitation.teamName ? 
-          ` Welcome to ${pendingInvitation.teamName}!` : 
+        const teamContext = pendingInvitation.teamName ?
+          ` Welcome to ${pendingInvitation.teamName}!` :
           ' Welcome to the team!';
         setSuccessMessage(`Successfully joined as ${pendingInvitation.role || 'member'}.${teamContext}`);
       }
@@ -327,10 +321,10 @@
       const timer = setTimeout(() => {
         checkPendingInvitationNotifications();
       }, 1000);
-      
+
       return () => clearTimeout(timer);
     }
-    
+
     // Reset check flag when user changes
     if (!user) {
       setHasCheckedInvitations(false);
@@ -339,7 +333,7 @@
     }
     // eslint-disable-next-line react-hooks/exhaustive-deps
   }, [user, invitationParams, needsProfileCompletion]); // Check when user state changes
-  
+
   // Global navigation handler for when no modals are open
   const handleGlobalNavigation = useCallback(() => {
     // Check current view and handle accordingly
@@ -530,7 +524,7 @@
     // Close the modal first
     setShowNewGameModal(false);
     removeFromNavigationStack();
-    
+
     // Navigate back to where the user was before entering the Sport Wizard app
     // Go back to the state before we initialized the app
     const currentLevel = window.history.state?.navigationLevel || window.history.state?.modalLevel || 0;
@@ -555,14 +549,6 @@
     gameState.setView(VIEWS.TACTICAL_BOARD);
   };
 
-<<<<<<< HEAD
-  const handleNavigateFromTacticalBoard = (fallbackView) => {
-    // Navigate back to the previous view - for now, go to GAME view if available, otherwise CONFIG
-    if (gameState.view === VIEWS.TACTICAL_BOARD) {
-      gameState.setView(fromView || fallbackView || VIEWS.CONFIG);
-    }
-  };
-
   // Team admin modal handlers
   const handleOpenTeamAdminModal = useCallback((team) => {
     setSelectedTeamForAdmin(team);
@@ -603,8 +589,6 @@
     }
   }, [canManageTeam, hasPendingRequests, currentTeam, showTeamAdminModal, needsProfileCompletion, pendingRequestsCount, handleOpenTeamAdminModal]);
 
-=======
->>>>>>> 7867ddea
   // Render logic
   const renderView = () => {
     switch (gameState.view) {
@@ -814,7 +798,6 @@
         </div>
         <h1 className="text-3xl sm:text-4xl font-bold text-sky-400">DIF F16-6 Coach</h1>
       </header>
-<<<<<<< HEAD
 
       {/* Success Message Banner */}
       {successMessage && (
@@ -825,10 +808,6 @@
         </div>
       )}
 
-      <main className="w-full max-w-2xl bg-slate-800 p-3 sm:p-6 rounded-lg shadow-xl">
-        {renderView()}
-      </main>
-=======
       {gameState.view === VIEWS.TACTICAL_BOARD ? (
         <div className="w-full">
           {renderView()}
@@ -838,7 +817,6 @@
           {renderView()}
         </main>
       )}
->>>>>>> 7867ddea
       <footer className="mt-8 text-center text-sm text-slate-500">
         <p>&copy; {new Date().getFullYear()} Coach App by Codewizard</p>
       </footer>
