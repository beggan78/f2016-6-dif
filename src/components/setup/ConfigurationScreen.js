--- conflicted
+++ resolved
@@ -1,26 +1,18 @@
-<<<<<<< HEAD
     import React, { useState, useEffect } from 'react';
-import { Settings, Play, Shuffle, Cloud, Upload } from 'lucide-react';
-=======
-    import React from 'react';
-import { Settings, Play, Shuffle, Layers } from 'lucide-react';
->>>>>>> 71e777ac
+import { Settings, Play, Shuffle, Cloud, Upload, Layers } from 'lucide-react';
 import { Select, Button, Input } from '../shared/UI';
 import { PERIOD_OPTIONS, DURATION_OPTIONS, ALERT_OPTIONS } from '../../constants/gameConfig';
 import { FORMATIONS, getValidFormations, FORMATION_DEFINITIONS, createTeamConfig, SUBSTITUTION_TYPES } from '../../constants/teamConfiguration';
 import { sanitizeNameInput } from '../../utils/inputSanitization';
 import { getRandomPlayers, randomizeGoalieAssignments } from '../../utils/debugUtils';
 import { formatPlayerName } from '../../utils/formatUtils';
-<<<<<<< HEAD
 import { useAuth } from '../../contexts/AuthContext';
 import { useTeam } from '../../contexts/TeamContext';
 import { TeamManagement } from '../team/TeamManagement';
 import { dataSyncManager } from '../../utils/DataSyncManager';
 import { FeatureGate } from '../auth/FeatureGate';
-=======
 import { FormationPreview } from './FormationPreview';
 import FeatureVoteModal from '../shared/FeatureVoteModal';
->>>>>>> 71e777ac
 
 export function ConfigurationScreen({ 
   allPlayers, 
@@ -48,50 +40,20 @@
   debugMode = false,
   authModal
 }) {
-<<<<<<< HEAD
-  const { isAuthenticated, user } = useAuth();
-  const { currentTeam, teamPlayers, hasTeams, hasClubs } = useTeam();
-  const [syncStatus, setSyncStatus] = useState({ loading: false, message: '', error: null });
-  const [showMigration, setShowMigration] = useState(false);
-
-  // Update DataSyncManager when user changes
-  useEffect(() => {
-    if (user?.id) {
-      dataSyncManager.setUserId(user.id);
-      
-      // Check if user has local data that could be migrated
-      const localMatches = dataSyncManager.getLocalMatches();
-      setShowMigration(localMatches.length > 0);
-    } else {
-      dataSyncManager.setUserId(null);
-      setShowMigration(false);
-    }
-  }, [user]);
-
-  // Determine which players to show
-  const playersToShow = isAuthenticated && currentTeam && teamPlayers.length > 0 
-    ? teamPlayers.map(player => ({ 
-        id: player.id, 
-        name: player.name, 
-        jerseyNumber: player.jersey_number 
-      }))
-    : allPlayers;
-
-=======
   const [isVoteModalOpen, setIsVoteModalOpen] = React.useState(false);
   const [formationToVoteFor, setFormationToVoteFor] = React.useState(null);
 
   // Handle substitution mode changes
   const handleSubstitutionModeChange = React.useCallback((newSubstitutionType) => {
     if (!teamConfig) return;
-    
+
     const newTeamConfig = createTeamConfig(
       teamConfig.format || '5v5',
       teamConfig.squadSize || selectedSquadIds.length,
       teamConfig.formation || selectedFormation,
       newSubstitutionType
     );
-    
+
     updateTeamConfig(newTeamConfig);
   }, [teamConfig, selectedSquadIds.length, selectedFormation, updateTeamConfig]);
 
@@ -120,7 +82,34 @@
     // Here you would typically send the vote to a server
     setIsVoteModalOpen(false);
   };
->>>>>>> 71e777ac
+  const { isAuthenticated, user } = useAuth();
+  const { currentTeam, teamPlayers, hasTeams, hasClubs } = useTeam();
+  const [syncStatus, setSyncStatus] = useState({ loading: false, message: '', error: null });
+  const [showMigration, setShowMigration] = useState(false);
+
+  // Update DataSyncManager when user changes
+  useEffect(() => {
+    if (user?.id) {
+      dataSyncManager.setUserId(user.id);
+
+      // Check if user has local data that could be migrated
+      const localMatches = dataSyncManager.getLocalMatches();
+      setShowMigration(localMatches.length > 0);
+    } else {
+      dataSyncManager.setUserId(null);
+      setShowMigration(false);
+    }
+  }, [user]);
+
+  // Determine which players to show
+  const playersToShow = isAuthenticated && currentTeam && teamPlayers.length > 0
+    ? teamPlayers.map(player => ({
+        id: player.id,
+        name: player.name,
+        jerseyNumber: player.jersey_number
+      }))
+    : allPlayers;
+
   const togglePlayerSelection = (playerId) => {
     setSelectedSquadIds(prev => {
       const newIds = prev.includes(playerId) ? prev.filter(id => id !== playerId) : [...prev, playerId];
@@ -176,7 +165,7 @@
     // Randomly select formation (50/50 chance between 2-2 and 1-2-1)
     const randomFormation = Math.random() < 0.5 ? FORMATIONS.FORMATION_2_2 : FORMATIONS.FORMATION_1_2_1;
     updateFormationSelection(randomFormation);
-    
+
     // Create team config for 7 players with pairs substitution
     createTeamConfigFromSquadSize(7, 'pairs');
     
@@ -192,10 +181,10 @@
 
   const handleMigrateData = async () => {
     setSyncStatus({ loading: true, message: 'Migrating local data to cloud...', error: null });
-    
+
     try {
       const result = await dataSyncManager.migrateLocalDataToCloud();
-      
+
       if (result.success) {
         setSyncStatus({
           loading: false,
@@ -203,7 +192,7 @@
           error: null
         });
         setShowMigration(false);
-        
+
         // Clear success message after 5 seconds
         setTimeout(() => {
           setSyncStatus({ loading: false, message: '', error: null });
@@ -292,7 +281,7 @@
               <p className="text-emerald-200 text-sm">✓ {syncStatus.message}</p>
             </div>
           )}
-          
+
           {syncStatus.error && (
             <div className="p-3 bg-rose-900/20 border border-rose-600 rounded-lg">
               <p className="text-rose-200 text-sm">❌ {syncStatus.error}</p>
@@ -318,7 +307,7 @@
           </div>
         </FeatureGate>
       )}
-      
+
       <h2 className="text-xl font-semibold text-sky-300 flex items-center">
         <Settings className="mr-2 h-6 w-6" />Game & Squad Configuration
       </h2>
@@ -397,7 +386,7 @@
                 {selectedFormation === FORMATIONS.FORMATION_1_2_1 && 'Modern formation with center back, wing midfielders, and striker'}
               </p>
             </div>
-            
+
             {/* Formation Preview */}
             <FormationPreview formation={selectedFormation} className="mt-3" />
           </div>
