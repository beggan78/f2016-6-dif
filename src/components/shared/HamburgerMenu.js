--- conflicted
+++ resolved
@@ -4,11 +4,7 @@
 import { useTeam } from '../../contexts/TeamContext';
 import { VIEWS } from '../../constants/viewConstants';
 
-<<<<<<< HEAD
-export function HamburgerMenu({ onRestartMatch, onAddPlayer, currentView, teamMode, onSplitPairs, onFormPairs, allPlayers, selectedSquadIds, setView, authModal }) {
-=======
-export function HamburgerMenu({ onRestartMatch, onAddPlayer, onNavigateToTacticalBoard, currentView, teamMode, onSplitPairs, onFormPairs, allPlayers, selectedSquadIds }) {
->>>>>>> 796e8c6e
+export function HamburgerMenu({ onRestartMatch, onAddPlayer, onNavigateToTacticalBoard,, currentView, teamMode, onSplitPairs, onFormPairs, allPlayers, selectedSquadIds, setView, authModal }) {
   const [isOpen, setIsOpen] = useState(false);
   const { isAuthenticated, user, userProfile, signOut } = useAuth();
   const { hasTeams, currentTeam } = useTeam();
@@ -37,7 +33,11 @@
     onFormPairs();
   };
 
-<<<<<<< HEAD
+  const handleNavigateToTacticalBoard = () => {
+    setIsOpen(false);
+    onNavigateToTacticalBoard();
+  };
+
   const handleLogin = () => {
     setIsOpen(false);
     authModal.openLogin();
@@ -80,11 +80,6 @@
     setIsOpen(false);
     // TODO: Open create team modal
     console.log('Create team clicked');
-=======
-  const handleNavigateToTacticalBoard = () => {
-    setIsOpen(false);
-    onNavigateToTacticalBoard();
->>>>>>> 796e8c6e
   };
 
   const isConfigScreen = currentView === 'config';
@@ -160,7 +155,7 @@
                       </div>
                     </div>
                   </div>
-                  
+
                   {/* Profile Button */}
                   <button
                     onClick={handleProfile}
@@ -168,7 +163,7 @@
                   >
                     Profile
                   </button>
-                  
+
                   {/* Team Management - Protected Feature */}
                   {hasTeams ? (
                     <button
@@ -195,7 +190,7 @@
                       </div>
                     </button>
                   )}
-                  
+
                   {/* Match History - Protected Feature */}
                   <button
                     onClick={handleMatchHistory}
@@ -224,10 +219,10 @@
                   >
                     Create Account
                   </button>
-                  
+
                   {/* Divider */}
                   <div className="border-t border-slate-600 my-1"></div>
-                  
+
                   {/* Protected Features Preview for Anonymous Users */}
                   <div className="px-4 py-2">
                     <p className="text-xs text-slate-400 mb-2">Sign in to unlock:</p>
@@ -276,7 +271,7 @@
                       </button>
                     </div>
                   </div>
-                  
+
                   {/* Divider */}
                   <div className="border-t border-slate-600 my-1"></div>
                 </>
