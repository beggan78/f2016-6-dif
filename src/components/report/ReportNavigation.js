import React from 'react';
import { BarChart3, ArrowLeft } from 'lucide-react';
import { Button } from '../shared/UI';

/**
 * ReportNavigation - Navigation controls for the match report header
 * 
 * @param {Object} props - Component props
 * @param {Function} props.onNavigateToStats - Callback for navigating to stats screen
 * @param {Function} props.onBackToGame - Callback for navigating back to game screen
 * @param {string} props.className - Optional additional CSS classes
 */
export function ReportNavigation({
  onNavigateToStats,
  onBackToGame,
  className = ""
}) {
  // Don't render if no navigation callbacks are provided
  if (!onNavigateToStats && !onBackToGame) {
    return null;
  }

  return (
    <div className={`flex flex-wrap gap-2 mb-4 ${className}`.trim()}>
      {onNavigateToStats && (
        <Button 
          onClick={onNavigateToStats} 
          variant="secondary" 
          Icon={BarChart3}
          size="sm"
          data-testid="button-quick-stats"
        >
          Quick Stats
        </Button>
      )}
      
<<<<<<< HEAD
      {onBackToGame && (
        <Button 
          onClick={onBackToGame} 
          variant="secondary" 
          Icon={ArrowLeft}
          size="sm"
          data-testid="button-back-to-game"
        >
          Back to Game
        </Button>
      )}
=======
>>>>>>> b1ae41a6
    </div>
  );
}<|MERGE_RESOLUTION|>--- conflicted
+++ resolved
@@ -1,5 +1,5 @@
 import React from 'react';
-import { BarChart3, ArrowLeft } from 'lucide-react';
+import { BarChart3 } from 'lucide-react';
 import { Button } from '../shared/UI';
 
 /**
@@ -33,21 +33,7 @@
           Quick Stats
         </Button>
       )}
-      
-<<<<<<< HEAD
-      {onBackToGame && (
-        <Button 
-          onClick={onBackToGame} 
-          variant="secondary" 
-          Icon={ArrowLeft}
-          size="sm"
-          data-testid="button-back-to-game"
-        >
-          Back to Game
-        </Button>
-      )}
-=======
->>>>>>> b1ae41a6
+
     </div>
   );
 }