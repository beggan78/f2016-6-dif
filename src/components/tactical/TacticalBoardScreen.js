--- conflicted
+++ resolved
@@ -1,10 +1,4 @@
-<<<<<<< HEAD
-import React, { useState, useCallback, useEffect } from 'react';
-// import { ArrowLeft } from 'lucide-react';
-// import { Button } from '../shared/UI';
-=======
 import React, { useState, useCallback, useEffect, useMemo } from 'react';
->>>>>>> 71e777ac
 import { TacticalBoard } from './TacticalBoard';
 import { createPersistenceManager } from '../../utils/persistenceManager';
 
@@ -22,11 +16,6 @@
 
   // Load saved state on component mount
   useEffect(() => {
-<<<<<<< HEAD
-    const savedPreferences = persistenceManager.loadState();
-    setPitchMode(savedPreferences.pitchMode);
-  }, [persistenceManager]);
-=======
     const savedState = persistenceManager.loadState();
     setPitchMode(savedState.pitchMode);
     const chipsToLoad = savedState.pitchMode === 'full' ? savedState.fullModeChips : savedState.halfModeChips;
@@ -38,7 +27,6 @@
       persistenceManager.saveState({ ...savedState, fromView });
     }
   }, [persistenceManager, fromView]);
->>>>>>> 71e777ac
 
   const handleBackPress = useCallback(() => {
     const savedState = persistenceManager.loadState();
@@ -76,13 +64,13 @@
     setPlacedChips(prevChips => {
       const newChips = getNewChips(prevChips);
       const currentChipsKey = pitchMode === 'full' ? 'fullModeChips' : 'halfModeChips';
-      
+
       persistenceManager.saveState({
         ...persistenceManager.loadState(),
         pitchMode, // ensure current pitchMode is saved
         [currentChipsKey]: newChips,
       });
-      
+
       return newChips;
     });
   }, [pitchMode, persistenceManager]);
@@ -110,7 +98,7 @@
 
     // Determine which set of chips to clear in storage
     const currentChipsKey = pitchMode === 'full' ? 'fullModeChips' : 'halfModeChips';
-    
+
     // Update localStorage
     persistenceManager.saveState({
       ...persistenceManager.loadState(),
@@ -123,7 +111,7 @@
       {/* Navigation and Pitch Mode Toggle */}
       <div className="flex items-center justify-between mb-4">
         {/* Back Button */}
-        <button 
+        <button
           onClick={handleBackPress}
           className="bg-sky-600 hover:bg-sky-500 text-white rounded-lg px-3 py-1 text-sm font-medium transition-colors duration-200 shadow-md"
         >
