--- conflicted
+++ resolved
@@ -1,20 +1,10 @@
-<<<<<<< HEAD
-import React, { useState, useEffect, useCallback } from 'react';
+import React, { useState, useEffect, useCallback, useMemo, useRef } from 'react';
 import {
   Users,
   Settings,
   UserPlus,
   Shield,
   Clock,
-=======
-import React, { useState, useEffect, useCallback, useMemo, useRef } from 'react';
-import { 
-  Users, 
-  Settings, 
-  UserPlus, 
-  Shield, 
-  Clock, 
->>>>>>> ce2f5804
   Target,
   Trophy,
   CheckCircle,
@@ -43,14 +33,9 @@
 import { useTeam } from '../../contexts/TeamContext';
 import { useAuth } from '../../contexts/AuthContext';
 import { useBrowserBackIntercept } from '../../hooks/useBrowserBackIntercept';
-<<<<<<< HEAD
-import {
-  getPlayerConnectionDetails
-} from '../../services/connectorService';
-=======
+import { getPlayerConnectionDetails } from '../../services/connectorService';
 import { createPersistenceManager } from '../../utils/persistenceManager';
 import { STORAGE_KEYS } from '../../constants/storageKeys';
->>>>>>> ce2f5804
 
 const TAB_VIEWS = {
   OVERVIEW: 'overview',
