--- conflicted
+++ resolved
@@ -765,8 +765,6 @@
         matchType
       }, currentTeam.id);
 
-<<<<<<< HEAD
-      console.log('🚀 handleStartGame: Starting createMatch async call at', new Date().toISOString());
       // Create match record and initial player stats in background (non-blocking)
       createMatch(matchData, allPlayers)
         .then((result) => {
@@ -775,13 +773,6 @@
             if (result.playerStatsInserted) {
               console.log('📊 Initial player stats inserted:', result.playerStatsInserted, 'players');
             }
-            console.log('📝 CALLING setCurrentMatchId:', result.matchId);
-=======
-      // Create match record in background (non-blocking)
-      createMatch(matchData)
-        .then((result) => {
-          if (result.success) {
->>>>>>> 90a1e80a
             setCurrentMatchId(result.matchId);
           } else {
             console.warn('⚠️  Failed to create match record:', result.error);
@@ -941,8 +932,8 @@
           .then((result) => {
             if (result.success) {
               console.log('✅ Match record updated to finished');
-              if (result.playerStatsInserted) {
-                console.log(`📊 Player stats saved: ${result.playerStatsInserted} players`);
+              if (result.playerStatsUpdated) {
+                console.log(`📊 Player stats updated: ${result.playerStatsUpdated} players`);
               }
             } else {
               console.warn('⚠️  Failed to update match to finished:', result.error);
