import { useState, useCallback, useEffect } from 'react';
import { initializePlayers } from '../utils/playerUtils';
import { initialRoster } from '../constants/defaultData';
import { PLAYER_ROLES, PLAYER_STATUS } from '../constants/playerConstants';
import { useTeam } from '../contexts/TeamContext';
import { VIEWS } from '../constants/viewConstants';
import { generateRecommendedFormation, generateIndividualFormationRecommendation } from '../utils/formationGenerator';
import { getInitialFormationTemplate, initializePlayerRoleAndStatus, getValidPositions, supportsNextNextIndicators, getModeDefinition } from '../constants/gameModes';
import { createSubstitutionManager, handleRoleChange } from '../game/logic/substitutionManager';
import { calculatePlayerToggleInactive } from '../game/logic/gameStateLogic';
import { updatePlayerTimeStats } from '../game/time/stintManager';
import { createMatch, formatMatchDataFromGameState, updateMatchToFinished, formatFinalStatsFromGameState } from '../services/matchStateManager';
import { createRotationQueue } from '../game/queue/rotationQueue';
import { getPositionRole } from '../game/logic/positionUtils';
import { createGamePersistenceManager } from '../utils/persistenceManager';
import { hasInactivePlayersInSquad, createPlayerLookup, findPlayerById, getSelectedSquadPlayers, getOutfieldPlayers } from '../utils/playerUtils';
import { initializeEventLogger, getMatchStartTime, getAllEvents, clearAllEvents, addEventListener } from '../utils/gameEventLogger';
import { createTeamConfig, createDefaultTeamConfig, FORMATIONS } from '../constants/teamConfiguration';
<<<<<<< HEAD
import { audioAlertService } from '../services/audioAlertService';
import { usePreferences } from '../contexts/PreferencesContext';
=======
import { syncTeamRosterToGameState, analyzePlayerSync } from '../utils/playerSyncUtils';
>>>>>>> 3e153b3c

// PersistenceManager for handling localStorage operations
const persistenceManager = createGamePersistenceManager('dif-coach-game-state');

// Migration utilities no longer needed - working exclusively with teamConfig objects

/**
 * Unified utility function for handling nextNext player logic
 * Consolidates scattered nextNext conditionals into a single reusable pattern
 * @param {Object} teamConfig - The current team configuration
 * @param {Array} playerList - Array of players (rotation queue or other player array)
 * @param {Function} setNextNextPlayerIdToSubOut - Setter function for nextNext player
 * @param {number} targetIndex - Index to use for nextNext player (defaults to 1)
 */
const updateNextNextPlayerIfSupported = (teamConfig, playerList, setNextNextPlayerIdToSubOut, targetIndex = 1) => {
  if (supportsNextNextIndicators(teamConfig) && playerList.length >= (targetIndex + 1)) {
    setNextNextPlayerIdToSubOut(playerList[targetIndex]);
  } else {
    setNextNextPlayerIdToSubOut(null);
  }
};

export function useGameState() {
  // Get current team from context for database operations
  const { currentTeam } = useTeam();
  // Get audio preferences for alert integration
  const { audioPreferences } = usePreferences();
  
  // Initialize state from PersistenceManager
  const initialState = persistenceManager.loadState();

  // Ensure allPlayers is initialized if not present
  if (!initialState.allPlayers || initialState.allPlayers.length === 0) {
    initialState.allPlayers = initializePlayers(initialRoster);
  }
  
  // Ensure teamConfig exists
  if (!initialState.teamConfig) {
    initialState.teamConfig = createDefaultTeamConfig(7); // Default to 7-player individual
  }
  
  // Migration: Extract formation from teamConfig if not present
  if (!initialState.selectedFormation && initialState.teamConfig) {
    initialState.selectedFormation = initialState.teamConfig.formation || FORMATIONS.FORMATION_2_2;
  }
  
  // Sync captain data between captainId and allPlayers stats
  if (initialState.captainId && initialState.allPlayers) {
    initialState.allPlayers = initialState.allPlayers.map(player => ({
      ...player,
      stats: {
        ...player.stats,
        isCaptain: player.id === initialState.captainId
      }
    }));
  }
  
  // Initialize event logger on hook initialization
  useEffect(() => {
    initializeEventLogger();
  }, []);
  
  const [allPlayers, setAllPlayers] = useState(initialState.allPlayers);
  const [view, setView] = useState(initialState.view);
  const [selectedSquadIds, setSelectedSquadIds] = useState(initialState.selectedSquadIds);
  const [numPeriods, setNumPeriods] = useState(initialState.numPeriods);
  const [periodDurationMinutes, setPeriodDurationMinutes] = useState(initialState.periodDurationMinutes);
  const [periodGoalieIds, setPeriodGoalieIds] = useState(initialState.periodGoalieIds);
  const [teamConfig, setTeamConfig] = useState(initialState.teamConfig); // New team configuration
  const [selectedFormation, setSelectedFormation] = useState(initialState.selectedFormation || FORMATIONS.FORMATION_2_2); // UI formation selection
  const [alertMinutes, setAlertMinutes] = useState(initialState.alertMinutes);
  
  const [currentPeriodNumber, setCurrentPeriodNumber] = useState(initialState.currentPeriodNumber);
  const [formation, setFormation] = useState(initialState.formation);
  const [nextPhysicalPairToSubOut, setNextPhysicalPairToSubOut] = useState(initialState.nextPhysicalPairToSubOut);
  const [nextPlayerToSubOut, setNextPlayerToSubOut] = useState(initialState.nextPlayerToSubOut);
  const [nextPlayerIdToSubOut, setNextPlayerIdToSubOut] = useState(initialState.nextPlayerIdToSubOut);
  const [nextNextPlayerIdToSubOut, setNextNextPlayerIdToSubOut] = useState(initialState.nextNextPlayerIdToSubOut);
  const [rotationQueue, setRotationQueue] = useState(initialState.rotationQueue);
  const [gameLog, setGameLog] = useState(initialState.gameLog);
  const [opponentTeam, setOpponentTeam] = useState(initialState.opponentTeam || '');
  const [ownScore, setOwnScore] = useState(initialState.ownScore || 0); // Djurgården score
  const [opponentScore, setOpponentScore] = useState(initialState.opponentScore || 0); // Opponent score
  const [lastSubstitutionTimestamp, setLastSubstitutionTimestamp] = useState(initialState.lastSubstitutionTimestamp || null);

  // Match event tracking state - NEW for match report feature
  const [matchEvents, setMatchEvents] = useState(initialState.matchEvents || []);
  const [matchStartTime, setMatchStartTime] = useState(initialState.matchStartTime || null);
  const [goalScorers, setGoalScorers] = useState(initialState.goalScorers || {}); // { eventId: playerId }
  const [eventSequenceNumber, setEventSequenceNumber] = useState(initialState.eventSequenceNumber || 0);
  const [lastEventBackup, setLastEventBackup] = useState(initialState.lastEventBackup || null);
  const [timerPauseStartTime, setTimerPauseStartTime] = useState(initialState.timerPauseStartTime || null);
  const [totalMatchPausedDuration, setTotalMatchPausedDuration] = useState(initialState.totalMatchPausedDuration || 0);
  const [captainId, setCaptainId] = useState(initialState.captainId || null);

  // Match state management - track database match record lifecycle
  const [currentMatchId, setCurrentMatchId] = useState(initialState.currentMatchId || null);
  const [matchCreationAttempted, setMatchCreationAttempted] = useState(initialState.matchCreationAttempted || false);

  // Sync captain data in allPlayers whenever captainId changes
  useEffect(() => {
    if (captainId) {
      setAllPlayers(prev => prev.map(player => ({
        ...player,
        stats: {
          ...player.stats,
          isCaptain: player.id === captainId
        }
      })));
    } else {
      // Clear all captain designations when captainId is null
      setAllPlayers(prev => prev.map(player => ({
        ...player,
        stats: {
          ...player.stats,
          isCaptain: false
        }
      })));
    }
  }, [captainId]);

  // Team Configuration Management Functions
  const updateTeamConfig = useCallback((newTeamConfig) => {
    setTeamConfig(newTeamConfig);
  }, []);

  // Sync player roles with formation changes (fixes PAIRS_7 Goal Scorer modal sorting)
  useEffect(() => {
    // Only update roles if we have a formation and selected squad players
    if (!formation || !selectedSquadIds.length) return;
    
    // Skip if formation is empty (all positions null)
    const hasAnyAssignedPositions = Object.values(formation).some(pos => {
      if (typeof pos === 'string') return pos; // Individual mode positions
      if (typeof pos === 'object' && pos) return pos.defender || pos.attacker; // Pair positions
      return false;
    });
    
    if (!hasAnyAssignedPositions) return;
    
    // Create formation-aware team config for role initialization
    // Use selectedFormation if available to override the teamConfig formation
    const formationAwareTeamConfig = selectedFormation && selectedFormation !== teamConfig.formation ? {
      ...teamConfig,
      formation: selectedFormation
    } : teamConfig;
    
    // Update player roles based on current formation
    setAllPlayers(prev => {
      const updated = prev.map(player => {
        if (!selectedSquadIds.includes(player.id)) return player;
        
        const { currentRole, currentStatus, currentPairKey } = initializePlayerRoleAndStatus(player.id, formation, formationAwareTeamConfig);
        
        // Only update if the role/status actually changed to avoid unnecessary re-renders
        if (player.stats.currentRole !== currentRole || 
            player.stats.currentStatus !== currentStatus || 
            player.stats.currentPairKey !== currentPairKey) {
          return {
            ...player,
        stats: {
              ...player.stats,
              currentRole: currentRole,
              currentStatus: currentStatus,
              currentPairKey: currentPairKey
            }
          };
        }
        
        return player;
      });

      return updated;
    });
  }, [formation, teamConfig, selectedFormation, selectedSquadIds]);

  // Function to sync match data from gameEventLogger
  const syncMatchDataFromEventLogger = useCallback(() => {
    const loggerStartTime = getMatchStartTime();
    const loggerEvents = getAllEvents();
    
    // Special case: If logger has been cleared (no events and no start time), clear local state too
    if (!loggerStartTime && loggerEvents.length === 0 && (matchStartTime || matchEvents.length > 0)) {
      setMatchStartTime(null);
      setMatchEvents([]);
      setGoalScorers({});
      return;
    }
    
    if (loggerStartTime && loggerStartTime !== matchStartTime) {
      setMatchStartTime(loggerStartTime);
    }
    
    // Check if events need to be synced - compare content, not just length
    const lengthChanged = loggerEvents.length !== matchEvents.length;
    
    let contentChanged = false;
    if (!lengthChanged) {
      // Only do expensive JSON comparison if lengths are the same
      contentChanged = JSON.stringify(loggerEvents) !== JSON.stringify(matchEvents);
    }
    
    const eventsNeedSync = lengthChanged || contentChanged;
    
    if (eventsNeedSync) {
      setMatchEvents(loggerEvents);
    }
  // eslint-disable-next-line react-hooks/exhaustive-deps
  }, [matchStartTime, setMatchEvents, setMatchStartTime, setGoalScorers]);

  // Immediate sync when dependencies suggest there might be new data
  useEffect(() => {
    syncMatchDataFromEventLogger();
  }, [syncMatchDataFromEventLogger]);

  // Periodic sync to ensure data consistency (backup mechanism)
  useEffect(() => {
    const interval = setInterval(() => {
      syncMatchDataFromEventLogger();
    }, 5000); // Sync every 5 seconds

    return () => {
      clearInterval(interval);
    };
  }, [syncMatchDataFromEventLogger]);

  // Event listener for immediate sync when gameEventLogger changes
  useEffect(() => {
    const handleEventLoggerChange = (eventType, data) => {
      if (eventType === 'events_saved') {
        syncMatchDataFromEventLogger();
      }
    };
    
    const unsubscribe = addEventListener(handleEventLoggerChange);
    
    return () => {
      unsubscribe();
    };
  }, [syncMatchDataFromEventLogger]);

  // Wake lock management
  const [wakeLock, setWakeLock] = useState(null);

  // Wake lock helper functions
  const requestWakeLock = useCallback(async () => {
    if ('wakeLock' in navigator && !wakeLock) {
      try {
        const newWakeLock = await navigator.wakeLock.request('screen');
        setWakeLock(newWakeLock);
      } catch (err) {
        console.warn('Wake lock request failed:', err);
      }
    }
  }, [wakeLock]);

  const releaseWakeLock = useCallback(async () => {
    if (wakeLock) {
      try {
        await wakeLock.release();
        setWakeLock(null);
      } catch (err) {
        console.warn('Wake lock release failed:', err);
      }
    }
  }, [wakeLock]);

  // Note: Alert timer functions removed - alerts now handled by visual timer logic in useTimers.js

  /**
   * Audio alert function - triggers substitution alerts (audio + vibration)
   * Called by visual timer logic in useTimers.js when sub timer reaches alertMinutes threshold
   * Replaces old setTimeout-based timer system for better synchronization
   */
  const playAlertSounds = useCallback(async () => {
    console.log('⏰ ALERT TRIGGERED! Starting alerts...');
    
    // Existing vibration alert (unchanged)
    if ('vibrate' in navigator) {
      console.log('📳 Triggering vibration alert');
      navigator.vibrate([1000, 200, 1000]);
    } else {
      console.log('📳 Vibration not supported');
    }
    
    // Audio alert
    console.log('🔊 Checking audio alert - enabled:', audioPreferences.enabled, 'sound:', audioPreferences.selectedSound, 'volume:', audioPreferences.volume);
    if (audioPreferences.enabled) {
      try {
        console.log('🎵 Attempting to play audio alert...');
        await audioAlertService.play(
          audioPreferences.selectedSound, 
          audioPreferences.volume
        );
        console.log('✅ Audio alert played successfully');
      } catch (error) {
        console.warn('❌ Audio alert failed, vibration only:', error);
        // Graceful degradation - vibration already executed above
      }
    } else {
      console.log('🔇 Audio alerts disabled by user');
    }
  }, [audioPreferences]);

  // Save state to localStorage whenever it changes - NOTE: Critical for refresh persistence
  useEffect(() => {
    const currentState = {
      allPlayers,
      view,
      selectedSquadIds,
      numPeriods,
      periodDurationMinutes,
      periodGoalieIds,
      teamConfig, // Team configuration
      selectedFormation, // Formation selection
      alertMinutes,
      currentPeriodNumber,
      formation,
      nextPhysicalPairToSubOut,
      nextPlayerToSubOut,
      nextPlayerIdToSubOut,
      nextNextPlayerIdToSubOut,
      rotationQueue,
      gameLog,
      opponentTeam,
      ownScore,
      opponentScore,
      lastSubstitutionTimestamp,
      // NEW: Match event tracking state
      matchEvents,
      matchStartTime,
      goalScorers,
      eventSequenceNumber,
      lastEventBackup,
      timerPauseStartTime,
      totalMatchPausedDuration,
      captainId,
      // Match lifecycle state management
      currentMatchId,
      matchCreationAttempted,
    };
    
    // Use the persistence manager's saveGameState method
    persistenceManager.saveGameState(currentState);
  }, [allPlayers, view, selectedSquadIds, numPeriods, periodDurationMinutes, periodGoalieIds, teamConfig, selectedFormation, alertMinutes, currentPeriodNumber, formation, nextPhysicalPairToSubOut, nextPlayerToSubOut, nextPlayerIdToSubOut, nextNextPlayerIdToSubOut, rotationQueue, gameLog, opponentTeam, ownScore, opponentScore, lastSubstitutionTimestamp, matchEvents, matchStartTime, goalScorers, eventSequenceNumber, lastEventBackup, timerPauseStartTime, totalMatchPausedDuration, captainId, currentMatchId, matchCreationAttempted]);



  const preparePeriodWithGameLog = useCallback((periodNum, gameLogToUse, goalieIdOverride = null) => {
    const currentGoalieId = goalieIdOverride || periodGoalieIds[periodNum];

    setFormation(prev => ({
      ...prev,
      goalie: currentGoalieId,
      leftPair: { defender: null, attacker: null },
      rightPair: { defender: null, attacker: null },
      subPair: { defender: null, attacker: null },
      // 6-player formation structure
      leftDefender: null,
      rightDefender: null,
      leftAttacker: null,
      rightAttacker: null,
      substitute: null,
    }));

    // Recommendation logic for P2/P3
    if (periodNum > 1 && gameLogToUse.length > 0) {
      const lastPeriodLog = gameLogToUse[gameLogToUse.length - 1];
      const playersWithLastPeriodStats = lastPeriodLog.finalStatsSnapshotForAllPlayers;
      if (teamConfig.substitutionType === 'pairs') {
        // 7-player pairs formation generation
        const { recommendedLeft, recommendedRight, recommendedSubs, firstToSubRec } = generateRecommendedFormation(
            periodNum,
            currentGoalieId,
            periodGoalieIds[periodNum - 1] || null, // Previous goalie
            lastPeriodLog.formation, // Previous period's formation
            playersWithLastPeriodStats,
            selectedSquadIds.map(id => allPlayers.find(p=>p.id === id)) // Pass full player objects
        );

        const pairsFormation = {
          goalie: currentGoalieId,
          leftPair: recommendedLeft,
          rightPair: recommendedRight,
          subPair: recommendedSubs,
        };
        
        setFormation(pairsFormation);
        setNextPhysicalPairToSubOut(firstToSubRec); // 'leftPair' or 'rightPair'
      } else if (teamConfig.substitutionType === 'individual') {
        // Unified individual mode formation generation
        const result = generateIndividualFormationRecommendation(
          currentGoalieId,
          playersWithLastPeriodStats,
          selectedSquadIds.map(id => allPlayers.find(p => p.id === id)),
          teamConfig,
          selectedFormation
        );
        
        // Create formation using the template and result data
        const unifiedFormation = getInitialFormationTemplate(teamConfig, currentGoalieId);
        Object.assign(unifiedFormation, result.formation);
        
        setFormation(unifiedFormation);
        
        // Set next player to substitute off (player with most field time)
        setNextPlayerIdToSubOut(result.nextToRotateOff);
        
        // Find the position of the next player to substitute using formation-aware field positions only
        // Create formation-aware team config for position utilities
        const formationAwareTeamConfigForPos = selectedFormation && selectedFormation !== teamConfig.formation ? {
          ...teamConfig,
          formation: selectedFormation
        } : teamConfig;
        
        const definition = getModeDefinition(formationAwareTeamConfigForPos);
        const fieldPositions = definition?.fieldPositions || [];
        const playerPosition = fieldPositions.find(pos => result.formation[pos] === result.nextToRotateOff);
        setNextPlayerToSubOut(playerPosition || fieldPositions[0]);
        
        // Set rotation queue
        setRotationQueue(result.rotationQueue);
        
        // Set next-next player using unified logic
        updateNextNextPlayerIfSupported(teamConfig, result.rotationQueue, setNextNextPlayerIdToSubOut);
      }

    } else {
      // For P1, or if recommendations fail, reset formation (user fills manually)
      if (teamConfig.substitutionType === 'pairs') {
        setFormation({
          goalie: currentGoalieId,
          leftPair: { defender: null, attacker: null },
          rightPair: { defender: null, attacker: null },
          subPair: { defender: null, attacker: null },
        });
      } else if (teamConfig.substitutionType === 'individual') {
        // Use unified formation template for individual modes
        setFormation(getInitialFormationTemplate(teamConfig, currentGoalieId));
      }
      setNextPhysicalPairToSubOut('leftPair');
      
      // Initialize next player and rotation queue for individual modes in P1
      if (teamConfig.substitutionType === 'individual') {
        setNextPlayerToSubOut('leftDefender');
        // Initialize basic rotation queue for Period 1 (will be filled when game starts)
        setRotationQueue([]);
      }
    }
  }, [periodGoalieIds, selectedSquadIds, allPlayers, teamConfig, selectedFormation]);

  const preparePeriod = useCallback((periodNum) => {
    preparePeriodWithGameLog(periodNum, gameLog);
  }, [preparePeriodWithGameLog, gameLog]);

  const handleStartPeriodSetup = useCallback(() => {
    if (selectedSquadIds.length < 5 || selectedSquadIds.length > 10) {
      alert("Please select 5-8 players for the squad."); // Replace with modal
      return;
    }
    const goaliesAssigned = Array.from({ length: numPeriods }, (_, i) => periodGoalieIds[i + 1]).every(Boolean);
    if (!goaliesAssigned) {
      alert("Please assign a goalie for each period."); // Replace with modal
      return;
    }

    // Create auto-backup before starting game
    persistenceManager.autoBackup();

    // Reset player stats for the new game for the selected squad
    setAllPlayers(prev => prev.map(p => {
      if (selectedSquadIds.includes(p.id)) {
        const freshStats = initializePlayers([p.name])[0].stats;
        return {
          ...p,
          stats: {
            ...freshStats,
            // Preserve captain data during stats reset
            isCaptain: p.stats?.isCaptain || false
          }
        };
      }
      return p;
    }));

    setCurrentPeriodNumber(1);
    setGameLog([]); // Clear game log for new game
    preparePeriod(1);
    setView(VIEWS.PERIOD_SETUP);
  }, [selectedSquadIds, numPeriods, periodGoalieIds, preparePeriod]);

  const handleStartGame = () => {
    // Validate formation based on team mode
    
    if (teamConfig.substitutionType === 'pairs') {
      // 7-player pairs validation
      const allOutfieldersInFormation = [
        formation.leftPair.defender, formation.leftPair.attacker,
        formation.rightPair.defender, formation.rightPair.attacker,
        formation.subPair.defender, formation.subPair.attacker,
      ].filter(Boolean);

      if (new Set(allOutfieldersInFormation).size !== 6 || !formation.goalie) {
        alert("Please complete the team formation with 1 goalie and 6 unique outfield players in pairs."); // Replace with modal
        return;
      }
    } else if (teamConfig.substitutionType === 'individual') {
      // Formation-aware individual mode validation
      // Detect formation type from actual positions assigned
      const hasOneTwoOnePositions = formation.defender && formation.left && formation.right && formation.attacker;
      const hasTwoTwoPositions = formation.leftDefender && formation.rightDefender && formation.leftAttacker && formation.rightAttacker;
      
      if (hasOneTwoOnePositions) {
        // Validate 1-2-1 formation
        const oneTwoOnePositions = ['defender', 'left', 'right', 'attacker'];
        
        // Add substitute positions based on team config
        const substituteCount = (teamConfig?.squadSize || 7) - 5; // squadSize - 4 field players - 1 goalie
        for (let i = 1; i <= substituteCount; i++) {
          oneTwoOnePositions.push(`substitute_${i}`);
        }
        
        const allOutfieldersInFormation = oneTwoOnePositions.map(pos => formation[pos]).filter(Boolean);
        const expectedOutfieldCount = oneTwoOnePositions.length;

        if (new Set(allOutfieldersInFormation).size !== expectedOutfieldCount || !formation.goalie) {
          alert(`Please complete the team formation with 1 goalie and ${expectedOutfieldCount} unique outfield players.`);
          return;
        }
      } else if (hasTwoTwoPositions) {
        // Validate 2-2 formation
        const twoTwoPositions = ['leftDefender', 'rightDefender', 'leftAttacker', 'rightAttacker'];
        
        // Add substitute positions based on team config
        const substituteCount = (teamConfig?.squadSize || 7) - 5; // squadSize - 4 field players - 1 goalie
        for (let i = 1; i <= substituteCount; i++) {
          twoTwoPositions.push(`substitute_${i}`);
        }
        
        const allOutfieldersInFormation = twoTwoPositions.map(pos => formation[pos]).filter(Boolean);
        const expectedOutfieldCount = twoTwoPositions.length;

        if (new Set(allOutfieldersInFormation).size !== expectedOutfieldCount || !formation.goalie) {
          alert(`Please complete the team formation with 1 goalie and ${expectedOutfieldCount} unique outfield players.`);
          return;
        }
      } else {
        // Neither formation detected - invalid state
        alert("Invalid formation detected. Please ensure all positions are properly assigned.");
        return;
      }
    }

    const currentTimeEpoch = Date.now();
    
    // VALIDATION: Ensure formation contains only selected players
    const formationPlayerIds = [];
    Object.entries(formation).forEach(([position, value]) => {
      if (value && typeof value === 'string') {
        formationPlayerIds.push(value);
      } else if (value && typeof value === 'object') {
        // Handle pairs format
        if (value.defender) formationPlayerIds.push(value.defender);
        if (value.attacker) formationPlayerIds.push(value.attacker);
      }
    });
    
    const nonSelectedInFormation = formationPlayerIds.filter(id => !selectedSquadIds.includes(id));
    if (nonSelectedInFormation.length > 0) {
      console.warn('⚠️  [handleStartGame] Non-selected players found in formation:', nonSelectedInFormation);
    }
    
    // Create formation-aware team config for role initialization
    const formationAwareTeamConfig = selectedFormation && selectedFormation !== teamConfig.formation ? {
      ...teamConfig,
      formation: selectedFormation
    } : teamConfig;
    
    // Initialize player statuses and roles for the period
    setAllPlayers(prevPlayers => prevPlayers.map(p => {
      // Use unified role initialization function
      const { currentRole, currentStatus, currentPairKey } = initializePlayerRoleAndStatus(p.id, formation, formationAwareTeamConfig);

      if (selectedSquadIds.includes(p.id)) {
        const initialStats = { ...p.stats };
        
        // SAFEGUARD: Clear any stale startedMatchAs values for new games
        if (currentPeriodNumber === 1) {
          initialStats.startedMatchAs = null;
          initialStats.startedAtPosition = null; // Clear formation position too
        }
        
        if (currentPeriodNumber === 1 && !initialStats.startedMatchAs) {
          let newStartedMatchAs = null;
          if (currentStatus === PLAYER_STATUS.GOALIE) newStartedMatchAs = PLAYER_ROLES.GOALIE;
          else if (currentStatus === PLAYER_STATUS.ON_FIELD) newStartedMatchAs = PLAYER_ROLES.FIELD_PLAYER;
          else if (currentStatus === PLAYER_STATUS.SUBSTITUTE) newStartedMatchAs = PLAYER_ROLES.SUBSTITUTE;
          
          initialStats.startedMatchAs = newStartedMatchAs;
          
          // Store the specific formation position for formation-aware role mapping
          initialStats.startedAtPosition = currentPairKey;
        }
        
        return {
          ...p,
          stats: {
            ...initialStats,
            currentRole: currentRole,
            currentStatus: currentStatus,
            lastStintStartTimeEpoch: currentTimeEpoch,
            currentPairKey: currentPairKey,
          }
        };
      } else {
        // SAFEGUARD: Ensure non-selected players have null startedMatchAs
        if (p.stats?.startedMatchAs !== null) {
          return {
            ...p,
            stats: {
              ...p.stats,
              startedMatchAs: null
            }
          };
        }
      }
      return p;
    }));

    // Initialize rotation queue for individual modes only if not already set by formation generator
    // For Period 1 or when formation generator hasn't provided a queue
    if ((teamConfig.substitutionType === 'individual') && rotationQueue.length === 0) {
      
      // Get field positions with formation awareness
      const formationAwareTeamConfig = selectedFormation && selectedFormation !== teamConfig.formation ? {
        ...teamConfig,
        formation: selectedFormation
      } : teamConfig;
      
      const definition = getModeDefinition(formationAwareTeamConfig);
      const fieldPositions = definition?.fieldPositions || [];
      const substitutePositions = definition?.substitutePositions || [];
      
      
      // Get all outfield players from formation
      const fieldPlayersInFormation = fieldPositions.map(pos => formation[pos]).filter(Boolean);
      const substitutePlayersInFormation = substitutePositions.map(pos => formation[pos]).filter(Boolean);
      
      // Build proper rotation queue: field players first (ordered by time), then substitutes
      const allOutfieldPlayers = [...fieldPlayersInFormation, ...substitutePlayersInFormation];
      const outfieldPlayersWithTime = allOutfieldPlayers.map(playerId => {
        const player = allPlayers.find(p => p.id === playerId);
        return {
          id: playerId,
          totalOutfieldTime: player?.stats?.timeOnFieldSeconds || 0
        };
      });
      
      // Sort field players by most time first (ready to rotate off)
      const fieldPlayersSorted = outfieldPlayersWithTime
        .filter(p => fieldPlayersInFormation.includes(p.id))
        .sort((a, b) => b.totalOutfieldTime - a.totalOutfieldTime);
      
      // Sort substitutes by least time first (ready to come on)
      const substitutePlayersSorted = outfieldPlayersWithTime
        .filter(p => substitutePlayersInFormation.includes(p.id))
        .sort((a, b) => a.totalOutfieldTime - b.totalOutfieldTime);
      
      // Create rotation queue: field players first, then substitutes
      const initialQueue = [...fieldPlayersSorted.map(p => p.id), ...substitutePlayersSorted.map(p => p.id)];
      
      // The first field player (most time) is next to rotate off
      const nextPlayerToRotateOff = fieldPlayersSorted[0]?.id || null;
      
      
      // Only set values if we have a complete formation
      if (nextPlayerToRotateOff && initialQueue.length >= fieldPositions.length) {
        setNextPlayerIdToSubOut(nextPlayerToRotateOff);
        setRotationQueue(initialQueue);
        
        // Update nextPlayerToSubOut to match the position of the nextPlayerIdToSubOut
        const nextPlayerPosition = fieldPositions.find(pos => formation[pos] === nextPlayerToRotateOff);
        if (nextPlayerPosition) {
          setNextPlayerToSubOut(nextPlayerPosition);
        }
        
        // Set next-next player using unified logic
        updateNextNextPlayerIfSupported(teamConfig, initialQueue, setNextNextPlayerIdToSubOut);
        
      } else {
        console.warn('🔧 [handleStartGame] Could not initialize rotation queue - incomplete formation');
      }
    }

    // CREATE MATCH RECORD when starting first period
    if (currentPeriodNumber === 1 && !matchCreationAttempted && currentTeam?.id) {
      setMatchCreationAttempted(true); // Prevent duplicate attempts
      
      // Format match data from current game state
      const matchData = formatMatchDataFromGameState({
        teamConfig,
        selectedFormation,
        periods: numPeriods,
        periodDurationMinutes,
        selectedSquadIds,
        allPlayers,
        opponentTeam,
        captainId
      }, currentTeam.id);

      // Create match record in background (non-blocking)
      createMatch(matchData)
        .then((result) => {
          if (result.success) {
            setCurrentMatchId(result.matchId);
          } else {
            console.warn('⚠️  Failed to create match record:', result.error);
            // Continue with game anyway - match creation is optional
          }
        })
        .catch((error) => {
          console.warn('⚠️  Exception during match creation:', error);
          // Continue with game anyway - match creation is optional
        });
    }

    // Request wake lock (alert timer now handled by visual timer logic)
    requestWakeLock();
    
    setView(VIEWS.GAME);
    
    // Sync match data after game starts (small delay to ensure events are logged)
    setTimeout(() => {
      syncMatchDataFromEventLogger();
    }, 100);
  };

  const handleSubstitution = (isSubTimerPaused = false) => {
    const currentTimeEpoch = Date.now();
    setLastSubstitutionTimestamp(currentTimeEpoch);

    // Request wake lock
    requestWakeLock();

    const substitutionManager = createSubstitutionManager(teamConfig);
    
    const context = {
      formation,
      nextPhysicalPairToSubOut,
      nextPlayerIdToSubOut,
      allPlayers,
      rotationQueue,
      currentTimeEpoch,
      isSubTimerPaused
    };

    try {
      const result = substitutionManager.executeSubstitution(context);
      
      // Apply results to state
      setFormation(result.newFormation);
      setAllPlayers(result.updatedPlayers);
      
      if (result.newNextPhysicalPairToSubOut) {
        setNextPhysicalPairToSubOut(result.newNextPhysicalPairToSubOut);
      }
      if (result.newRotationQueue) {
        setRotationQueue(result.newRotationQueue);
      }
      if (result.newNextPlayerIdToSubOut !== undefined) {
        setNextPlayerIdToSubOut(result.newNextPlayerIdToSubOut);
      }
      if (result.newNextNextPlayerIdToSubOut !== undefined) {
        setNextNextPlayerIdToSubOut(result.newNextNextPlayerIdToSubOut);
      }
      if (result.newNextPlayerToSubOut) {
        setNextPlayerToSubOut(result.newNextPlayerToSubOut);
      }
    } catch (error) {
      console.error('Substitution failed:', error);
      // Handle error appropriately - could show a user-friendly message
    }
  };

  const handleEndPeriod = (isSubTimerPaused = false) => {
    // Create auto-backup before ending period
    persistenceManager.autoBackup();
    const currentTimeEpoch = Date.now();
    const selectedSquadPlayers = getSelectedSquadPlayers(allPlayers, selectedSquadIds);
    const playerIdsInPeriod = selectedSquadPlayers.map(p => p.id);

    // Calculate updated stats
    const updatedPlayersWithFinalStats = allPlayers.map(p => {
      if (playerIdsInPeriod.includes(p.id)) {
        const stats = updatePlayerTimeStats(p, currentTimeEpoch, isSubTimerPaused);

        // Update period role counts (based on final role of the period)
        // Note: With pair swapping, players can change roles mid-period, but we count
        // the period based on their final role for formation recommendation purposes
        if (stats.currentRole === PLAYER_ROLES.GOALIE) stats.periodsAsGoalie += 1;
        else if (stats.currentRole === PLAYER_ROLES.DEFENDER) stats.periodsAsDefender += 1;
        else if (stats.currentRole === PLAYER_ROLES.ATTACKER) stats.periodsAsAttacker += 1;

        return { ...p, stats };
      }
      return p;
    });

    // Update player stats
    setAllPlayers(updatedPlayersWithFinalStats);

    // Calculate the updated gameLog first
    const currentPlayersSnapshot = updatedPlayersWithFinalStats.map(p => ({
      id: p.id,
      name: p.name,
      stats: JSON.parse(JSON.stringify(p.stats)) // Deep copy of stats for the log
    }));

    const newGameLogEntry = {
      periodNumber: currentPeriodNumber,
      formation: JSON.parse(JSON.stringify(formation)),
      finalStatsSnapshotForAllPlayers: currentPlayersSnapshot,
    };
    
    const updatedGameLog = [...gameLog, newGameLogEntry];

    setGameLog(updatedGameLog);

    if (currentPeriodNumber < numPeriods) {
      setCurrentPeriodNumber(prev => prev + 1);
      preparePeriodWithGameLog(currentPeriodNumber + 1, updatedGameLog);
      setView(VIEWS.PERIOD_SETUP);
    } else {
      // COMPLETE MATCH RECORD when last period ends
      if (currentMatchId && matchStartTime) {
        // Calculate total match duration
        const matchDurationSeconds = Math.floor((currentTimeEpoch - matchStartTime) / 1000);
        
        // Format final stats for database
        const finalStats = formatFinalStatsFromGameState({
          ownScore,
          opponentScore,
          allPlayers: updatedPlayersWithFinalStats
        }, matchDurationSeconds);

        // Update match to finished state in background (non-blocking)
        updateMatchToFinished(currentMatchId, finalStats)
          .then((result) => {
            if (result.success) {
              console.log('✅ Match record updated to finished');
            } else {
              console.warn('⚠️  Failed to update match to finished:', result.error);
            }
          })
          .catch((error) => {
            console.warn('⚠️  Exception during match completion:', error);
          });
      } else if (currentMatchId && !matchStartTime) {
        console.warn('⚠️  Cannot complete match: missing match start time');
      }
      
      // Release wake lock when game ends
      releaseWakeLock();
      setView(VIEWS.STATS);
    }
  };

  // Add temporary player
  const addTemporaryPlayer = useCallback((playerName) => {
    const newPlayerId = `temp_${Date.now()}`;
    const newPlayer = {
      id: newPlayerId,
      name: playerName,
      stats: initializePlayers([playerName])[0].stats
    };
    
    setAllPlayers(prev => [...prev, newPlayer]);
    setSelectedSquadIds(prev => [...prev, newPlayerId]);
  }, []);

  // Enhanced clear stored state with backup
  const clearStoredState = useCallback(() => {
    // Clear all game events from event logger
    const eventsCleared = clearAllEvents();
    if (eventsCleared) {

      // Reset local match state variables
      setMatchEvents([]);
      setMatchStartTime(null);
      setGoalScorers({});
      setEventSequenceNumber(0);
      setLastEventBackup(null);
      
      // Clear captain assignment
      setCaptainId(null);
      
      // Clear match lifecycle state to prevent ID reuse
      setCurrentMatchId(null);
      setMatchCreationAttempted(false);
    } else {
      console.warn('Failed to clear game events');
    }
    
    // Create backup before clearing
    persistenceManager.createBackup();
    // Clear the state
    const result = persistenceManager.clearState();
    if (!result) {
      console.warn('Failed to clear game state');
    }
    
    return result;
  }, []);

  // Enhanced backup management
  const createManualBackup = useCallback(() => {
    const backupKey = persistenceManager.createBackup();
    if (backupKey) {
      // Clean up old backups, keep 5 most recent
      persistenceManager.cleanupBackups(5);
    }
    return backupKey;
  }, []);

  const listAvailableBackups = useCallback(() => {
    return persistenceManager.listBackups();
  }, []);

  const restoreFromBackup = useCallback((backupKey) => {
    const result = persistenceManager.restoreFromBackup(backupKey);
    if (result) {
      // Reload the page to refresh all state
      window.location.reload();
    }
    return result;
  }, []);

  const getStorageInfo = useCallback(() => {
    return persistenceManager.getStorageInfo();
  }, []);

  // Team mode switching functions
  const splitPairs = useCallback(() => {
    if (teamConfig?.substitutionType !== 'pairs') return;
    
    // Import queue state utilities
    const { analyzePairsRotationState, createIndividualQueueFromPairs } = require('../game/utils/queueStateUtils');
    
    // Analyze current pairs rotation state to preserve order
    const pairsAnalysis = analyzePairsRotationState(nextPhysicalPairToSubOut, formation);
    
    setFormation(prev => {
      const newFormation = {
        goalie: prev.goalie,
        leftPair: { defender: null, attacker: null },
        rightPair: { defender: null, attacker: null },
        subPair: { defender: null, attacker: null },
        leftDefender: prev.leftPair.defender,
        rightDefender: prev.rightPair.defender,
        leftAttacker: prev.leftPair.attacker,
        rightAttacker: prev.rightPair.attacker,
        substitute_1: prev.subPair.defender,
        substitute_2: prev.subPair.attacker,
      };
      return newFormation;
    });

    // Update player stats - change currentPairKey to individual positions
    setAllPlayers(prev => prev.map(p => {
      if (!selectedSquadIds.includes(p.id)) return p;
      
      const stats = { ...p.stats };
      
      // Map pair keys to individual keys
      if (stats.currentPairKey === 'leftPair') {
        if (p.id === formation.leftPair.defender) {
          stats.currentPairKey = 'leftDefender';
        } else if (p.id === formation.leftPair.attacker) {
          stats.currentPairKey = 'leftAttacker';
        }
      } else if (stats.currentPairKey === 'rightPair') {
        if (p.id === formation.rightPair.defender) {
          stats.currentPairKey = 'rightDefender';
        } else if (p.id === formation.rightPair.attacker) {
          stats.currentPairKey = 'rightAttacker';
        }
      } else if (stats.currentPairKey === 'subPair') {
        if (p.id === formation.subPair.defender) {
          stats.currentPairKey = 'substitute_1';
        } else if (p.id === formation.subPair.attacker) {
          stats.currentPairKey = 'substitute_2';
        }
      }
      
      return { ...p, stats };
    }));

    // Update team config to individual mode
    const newTeamConfig = createTeamConfig('5v5', 7, selectedFormation, 'individual');
    updateTeamConfig(newTeamConfig);
    
    // Create individual rotation queue that preserves pairs rotation order
    const individualQueue = createIndividualQueueFromPairs(pairsAnalysis, {
      leftPair: formation.leftPair,
      rightPair: formation.rightPair,
      subPair: formation.subPair
    });
    
    setRotationQueue(individualQueue.queue);
    setNextPlayerIdToSubOut(individualQueue.nextPlayerId);
    setNextNextPlayerIdToSubOut(individualQueue.nextNextPlayerId);
    setNextPlayerToSubOut('leftDefender');
  }, [teamConfig, selectedSquadIds, formation, nextPhysicalPairToSubOut, selectedFormation, updateTeamConfig]);

  const formPairs = useCallback(() => {
    if (teamConfig?.substitutionType !== 'individual' || teamConfig?.squadSize !== 7) return;
    
    // Check for inactive players in the selected squad
    if (hasInactivePlayersInSquad(allPlayers, selectedSquadIds)) {
      alert('Cannot form pairs while there are inactive players. Please activate all players first.');
      return;
    }
    
    // Import queue state utilities
    const { analyzePairsFromIndividualQueue } = require('../game/utils/queueStateUtils');
    
    // Analyze current individual rotation queue to determine pairs rotation
    const pairsAnalysis = analyzePairsFromIndividualQueue(rotationQueue, formation);
    
    setFormation(prev => {
      const newFormation = {
        goalie: prev.goalie,
        leftPair: { 
          defender: prev.leftDefender,
          attacker: prev.leftAttacker
        },
        rightPair: { 
          defender: prev.rightDefender,
          attacker: prev.rightAttacker
        },
        subPair: { 
          defender: prev.substitute_1,
          attacker: prev.substitute_2
        },
        leftDefender: null,
        rightDefender: null,
        leftAttacker: null,
        rightAttacker: null,
        substitute_1: null,
        substitute_2: null,
      };
      return newFormation;
    });

    // Update player stats - change currentPairKey to pair keys
    setAllPlayers(prev => prev.map(p => {
      if (!selectedSquadIds.includes(p.id)) return p;
      
      const stats = { ...p.stats };
      
      // Map individual keys to pair keys
      if (stats.currentPairKey === 'leftDefender' || stats.currentPairKey === 'leftAttacker') {
        stats.currentPairKey = 'leftPair';
      } else if (stats.currentPairKey === 'rightDefender' || stats.currentPairKey === 'rightAttacker') {
        stats.currentPairKey = 'rightPair';
      } else if (stats.currentPairKey === 'substitute_1' || stats.currentPairKey === 'substitute_2') {
        stats.currentPairKey = 'subPair';
      }
      
      return { ...p, stats };
    }));

    // Update team config to pairs mode
    const newTeamConfig = createTeamConfig('5v5', 7, selectedFormation, 'pairs');
    updateTeamConfig(newTeamConfig);
    
    // Set the next pair to rotate based on individual queue analysis
    setNextPhysicalPairToSubOut(pairsAnalysis.nextPair);
    setRotationQueue([]);
    setNextPlayerIdToSubOut(null);
    setNextNextPlayerIdToSubOut(null);
    setNextPlayerToSubOut(null);
  }, [teamConfig, selectedSquadIds, allPlayers, rotationQueue, formation, selectedFormation, updateTeamConfig]);

  // Enhanced setters for manual selection - rotation logic already handles sequence correctly
  const setNextPhysicalPairToSubOutWithRotation = useCallback((newPairKey) => {
    setNextPhysicalPairToSubOut(newPairKey);
    // The existing rotation logic in handleSubstitution will continue from this selection
  }, []);

  const setNextPlayerToSubOutWithRotation = useCallback((newPosition, isAutomaticUpdate = true) => {
    setNextPlayerToSubOut(newPosition);
    
    // Only auto-update player ID for manual user selection, not during automatic substitution calculations
    if (!isAutomaticUpdate && formation && formation[newPosition]) {
      const selectedPlayerId = formation[newPosition];
      const currentNextPlayerId = nextPlayerIdToSubOut;
      
      setNextPlayerIdToSubOut(selectedPlayerId);
      
      // For modes that support next-next indicators, update rotation queue and next-next tracking
      if (supportsNextNextIndicators(teamConfig) && selectedPlayerId !== currentNextPlayerId) {
        // Update rotation queue to put selected player first
        setRotationQueue(prev => {
          const queueManager = createRotationQueue(prev, createPlayerLookup(allPlayers));
          queueManager.initialize();
          
          // Move selected player to front of rotation queue
          queueManager.removePlayer(selectedPlayerId);
          queueManager.addPlayer(selectedPlayerId, 0); // Add to front
          
          const updatedQueue = queueManager.toArray();
          
          // Update next-next tracking to reflect new queue order using unified logic
          updateNextNextPlayerIfSupported(teamConfig, updatedQueue, setNextNextPlayerIdToSubOut);
          
          return updatedQueue;
        });
      }
    }
  }, [formation, teamConfig, nextPlayerIdToSubOut, allPlayers]);

  // Player inactivation/activation functions for 7-player individual mode
  const togglePlayerInactive = useCallback((playerId, animationCallback = null, delayMs = 0) => {
    if (teamConfig.squadSize !== 7 || teamConfig.substitutionType !== 'individual') return;

    const player = findPlayerById(allPlayers, playerId);
    if (!player) return;

    const currentlyInactive = player.stats.isInactive;
    const isSubstitute = player.stats.currentPairKey === 'substitute_1' || player.stats.currentPairKey === 'substitute_2';
    
    // Only allow inactivating/activating substitute players
    if (!isSubstitute) return;

    // CRITICAL SAFETY CHECK: Prevent having both substitutes inactive
    if (!currentlyInactive) { // Player is about to be inactivated
      const substitute_1Id = formation.substitute_1;
      const substitute_2Id = formation.substitute_2;
      const otherSubstituteId = playerId === substitute_1Id ? substitute_2Id : substitute_1Id;
      const otherSubstitute = findPlayerById(allPlayers, otherSubstituteId);
      
      if (otherSubstitute?.stats.isInactive) {
        console.warn('Cannot inactivate player: would result in both substitutes being inactive');
        return; // Prevent both substitutes from being inactive
      }
    }

    // Call animation callback if provided (for UI animations)
    if (animationCallback) {
      animationCallback(!currentlyInactive, player.stats.currentPairKey);
    }

    // Function to perform the actual state changes
    const performStateChanges = () => {
      // Update rotation queue and positions
      if (currentlyInactive) {
        // Player is being reactivated - use logic layer to handle all cascading
        const currentGameState = {
          formation,
          allPlayers,
          teamConfig,
          rotationQueue,
          nextPlayerIdToSubOut,
          nextNextPlayerIdToSubOut,
          nextPlayerToSubOut,
          nextPhysicalPairToSubOut
        };
        const newGameState = calculatePlayerToggleInactive(currentGameState, playerId);
        
        // Apply all state changes from logic layer
        setFormation(newGameState.formation);
        setAllPlayers(newGameState.allPlayers);
        setRotationQueue(newGameState.rotationQueue);
        setNextPlayerIdToSubOut(newGameState.nextPlayerIdToSubOut);
        if (newGameState.nextNextPlayerIdToSubOut !== undefined) {
          setNextNextPlayerIdToSubOut(newGameState.nextNextPlayerIdToSubOut);
        }
      } else {
        // Player is being inactivated - use queue manager
        const queueManager = createRotationQueue(rotationQueue, createPlayerLookup(allPlayers));
        queueManager.initialize(); // Separate active and inactive players
        queueManager.deactivatePlayer(playerId);
        setRotationQueue(queueManager.toArray());
        
        // Update next player tracking if the inactivated player was next
        if (playerId === nextPlayerIdToSubOut && queueManager.activeSize() > 0) {
          const nextActivePlayers = queueManager.getNextActivePlayer(2);
          if (nextActivePlayers.length > 0) {
            setNextPlayerIdToSubOut(nextActivePlayers[0]);
            updateNextNextPlayerIfSupported(teamConfig, nextActivePlayers, setNextNextPlayerIdToSubOut);
          }
        } else if (playerId === nextNextPlayerIdToSubOut) {
          const nextActivePlayers = queueManager.getNextActivePlayer(2);
          updateNextNextPlayerIfSupported(teamConfig, nextActivePlayers, setNextNextPlayerIdToSubOut);
        }
        
        // Move inactive player to substitute_2 position if they were substitute_1
        if (player.stats.currentPairKey === 'substitute_1' && formation.substitute_2) {
          // Swap positions - substitute_2 becomes substitute_1, inactive player goes to substitute_2
          const otherSubId = formation.substitute_2;
          
          setFormation(prev => ({
            ...prev,
            substitute_1: otherSubId,
            substitute_2: playerId
          }));
          
          setAllPlayers(prev => prev.map(p => {
            if (p.id === playerId) {
              return { ...p, stats: { ...p.stats, currentPairKey: 'substitute_2', isInactive: true } };
            }
            if (p.id === otherSubId) {
              return { ...p, stats: { ...p.stats, currentPairKey: 'substitute_1' } };
            }
            return p;
          }));
        } else {
          // Just mark player as inactive without changing position
          setAllPlayers(prev => prev.map(p => {
            if (p.id === playerId) {
              return { ...p, stats: { ...p.stats, isInactive: true } };
            }
            return p;
          }));
        }
      }
    };
    
    // Execute state changes immediately or with delay
    if (delayMs > 0) {
      setTimeout(performStateChanges, delayMs);
    } else {
      performStateChanges();
    }
  }, [teamConfig, allPlayers, rotationQueue, nextPlayerIdToSubOut, nextNextPlayerIdToSubOut, formation, nextPlayerToSubOut, nextPhysicalPairToSubOut]);

  // Helper function to get inactive players for animation purposes
  const getInactivePlayerPosition = useCallback((playerId) => {
    const player = findPlayerById(allPlayers, playerId);
    return player?.stats.currentPairKey;
  }, [allPlayers]);

  // Function to switch positions between two outfield players
  const switchPlayerPositions = useCallback((player1Id, player2Id, isSubTimerPaused = false) => {
    if (!player1Id || !player2Id || player1Id === player2Id) {
      console.warn('Invalid player IDs for position switch');
      return false;
    }

    const player1 = findPlayerById(allPlayers, player1Id);
    const player2 = findPlayerById(allPlayers, player2Id);
    
    if (!player1 || !player2) {
      console.warn('Players not found for position switch');
      return false;
    }

    // Don't allow switching with goalie
    if (player1.id === formation.goalie || player2.id === formation.goalie) {
      console.warn('Cannot switch positions with goalie');
      return false;
    }

    const player1Position = player1.stats.currentPairKey;
    const player2Position = player2.stats.currentPairKey;

    // Don't allow switching if either player is not currently on field or substitute
    const currentValidPositions = getValidPositions(teamConfig);
    if (!currentValidPositions.includes(player1Position) || !currentValidPositions.includes(player2Position)) {
      console.warn('One or both players are not in valid positions for switching');
      return false;
    }

    // Update period formation by swapping positions
    setFormation(prev => {
      const newFormation = { ...prev };
      
      if (teamConfig.substitutionType === 'pairs') {
        // Handle pairs formation
        if (player1Position === 'leftPair') {
          if (prev.leftPair.defender === player1Id) {
            newFormation.leftPair = { ...prev.leftPair, defender: player2Id };
          } else if (prev.leftPair.attacker === player1Id) {
            newFormation.leftPair = { ...prev.leftPair, attacker: player2Id };
          }
        } else if (player1Position === 'rightPair') {
          if (prev.rightPair.defender === player1Id) {
            newFormation.rightPair = { ...prev.rightPair, defender: player2Id };
          } else if (prev.rightPair.attacker === player1Id) {
            newFormation.rightPair = { ...prev.rightPair, attacker: player2Id };
          }
        } else if (player1Position === 'subPair') {
          if (prev.subPair.defender === player1Id) {
            newFormation.subPair = { ...prev.subPair, defender: player2Id };
          } else if (prev.subPair.attacker === player1Id) {
            newFormation.subPair = { ...prev.subPair, attacker: player2Id };
          }
        }

        if (player2Position === 'leftPair') {
          if (prev.leftPair.defender === player2Id) {
            newFormation.leftPair = { ...newFormation.leftPair, defender: player1Id };
          } else if (prev.leftPair.attacker === player2Id) {
            newFormation.leftPair = { ...newFormation.leftPair, attacker: player1Id };
          }
        } else if (player2Position === 'rightPair') {
          if (prev.rightPair.defender === player2Id) {
            newFormation.rightPair = { ...newFormation.rightPair, defender: player1Id };
          } else if (prev.rightPair.attacker === player2Id) {
            newFormation.rightPair = { ...newFormation.rightPair, attacker: player1Id };
          }
        } else if (player2Position === 'subPair') {
          if (prev.subPair.defender === player2Id) {
            newFormation.subPair = { ...newFormation.subPair, defender: player1Id };
          } else if (prev.subPair.attacker === player2Id) {
            newFormation.subPair = { ...newFormation.subPair, attacker: player1Id };
          }
        }
      } else {
        // Handle individual formations (6-player and 7-player)
        // Simply swap the position assignments
        newFormation[player1Position] = player2Id;
        newFormation[player2Position] = player1Id;
      }
      
      return newFormation;
    });

    // Update player stats to reflect new positions and handle role changes
    const currentTimeEpoch = Date.now();
    setAllPlayers(prev => prev.map(p => {
      if (p.id === player1Id) {
        // Determine the new role for player1 based on their new position
        let newRole = p.stats.currentRole; // Default to current role
        
        if (teamConfig.substitutionType === 'pairs') {
          // For pairs, we need to determine the new role based on what position they took in the new pair
          // Since this is a position switch, player1 takes player2's role and vice versa
          newRole = player2.stats.currentRole;
        } else {
          // For individual formations, use centralized role determination
          newRole = getPositionRole(player2Position) || newRole;
        }
        
        return { 
          ...p, 
          stats: {
            ...handleRoleChange(p, newRole, currentTimeEpoch, isSubTimerPaused),
            currentPairKey: player2Position
          }
        };
      }
      if (p.id === player2Id) {
        // Determine the new role for player2 based on their new position
        let newRole = p.stats.currentRole; // Default to current role
        
        if (teamConfig.substitutionType === 'pairs') {
          // For pairs, player2 takes player1's role
          newRole = player1.stats.currentRole;
        } else {
          // For individual formations, use centralized role determination
          newRole = getPositionRole(player1Position) || newRole;
        }
        
        return { 
          ...p, 
          stats: {
            ...handleRoleChange(p, newRole, currentTimeEpoch, isSubTimerPaused),
            currentPairKey: player1Position
          }
        };
      }
      return p;
    }));

    // The rotation queue order remains intact - no changes needed
    // Players keep their position in the queue, just their on-field positions change
    
    return true;
  }, [allPlayers, formation, teamConfig]);

  // Function to switch goalies
  const switchGoalie = useCallback((newGoalieId, isSubTimerPaused = false) => {
    if (!newGoalieId || newGoalieId === formation.goalie) {
      console.warn('Invalid new goalie ID or same as current goalie');
      return false;
    }

    const currentGoalie = findPlayerById(allPlayers, formation.goalie);
    const newGoalie = findPlayerById(allPlayers, newGoalieId);
    
    if (!currentGoalie || !newGoalie) {
      console.warn('Goalie not found for switch');
      return false;
    }

    // Don't allow switching with inactive player
    if (newGoalie.stats.isInactive) {
      console.warn('Cannot switch to inactive player as goalie');
      return false;
    }

    const newGoaliePosition = newGoalie.stats.currentPairKey;

    // Update period formation
    setFormation(prev => {
      const newFormation = { ...prev };
      
      // Set new goalie
      newFormation.goalie = newGoalieId;
      
      // Place current goalie in the position of the new goalie
      if (teamConfig.substitutionType === 'pairs') {
        // Handle pairs formation
        if (newGoaliePosition === 'leftPair') {
          if (prev.leftPair.defender === newGoalieId) {
            newFormation.leftPair = { ...prev.leftPair, defender: formation.goalie };
          } else if (prev.leftPair.attacker === newGoalieId) {
            newFormation.leftPair = { ...prev.leftPair, attacker: formation.goalie };
          }
        } else if (newGoaliePosition === 'rightPair') {
          if (prev.rightPair.defender === newGoalieId) {
            newFormation.rightPair = { ...prev.rightPair, defender: formation.goalie };
          } else if (prev.rightPair.attacker === newGoalieId) {
            newFormation.rightPair = { ...prev.rightPair, attacker: formation.goalie };
          }
        } else if (newGoaliePosition === 'subPair') {
          if (prev.subPair.defender === newGoalieId) {
            newFormation.subPair = { ...prev.subPair, defender: formation.goalie };
          } else if (prev.subPair.attacker === newGoalieId) {
            newFormation.subPair = { ...prev.subPair, attacker: formation.goalie };
          }
        }
      } else {
        // Handle individual formations (6-player and 7-player)
        newFormation[newGoaliePosition] = formation.goalie;
      }
      
      return newFormation;
    });

    // Update player stats and handle role changes
    const currentTimeEpoch = Date.now();
    setAllPlayers(prev => prev.map(p => {
      if (p.id === formation.goalie) {
        // Current goalie becomes a field player
        // First calculate accumulated time for their goalie stint
        const updatedStats = updatePlayerTimeStats(p, currentTimeEpoch, isSubTimerPaused);
        
        // Determine new role and status based on position they're moving to
        let newRole = PLAYER_ROLES.DEFENDER; // Default
        let newStatus = PLAYER_STATUS.ON_FIELD; // Default
        
        if (teamConfig.substitutionType === 'pairs') {
          if (newGoaliePosition === 'leftPair' || newGoaliePosition === 'rightPair') {
            // Field positions
            const pairData = formation[newGoaliePosition];
            if (pairData) {
              if (pairData.defender === newGoalieId) {
                newRole = PLAYER_ROLES.DEFENDER;
              } else if (pairData.attacker === newGoalieId) {
                newRole = PLAYER_ROLES.ATTACKER;
              }
            }
            newStatus = PLAYER_STATUS.ON_FIELD;
          } else if (newGoaliePosition === 'subPair') {
            // Substitute position
            const pairData = formation[newGoaliePosition];
            if (pairData) {
              if (pairData.defender === newGoalieId) {
                newRole = PLAYER_ROLES.DEFENDER;
              } else if (pairData.attacker === newGoalieId) {
                newRole = PLAYER_ROLES.ATTACKER;
              }
            }
            newStatus = PLAYER_STATUS.SUBSTITUTE;
          }
        } else {
          // Individual formations - use centralized role determination
          newRole = getPositionRole(newGoaliePosition) || PLAYER_ROLES.DEFENDER; // Default to defender
          newStatus = newGoaliePosition.includes('substitute') ? PLAYER_STATUS.SUBSTITUTE : PLAYER_STATUS.ON_FIELD;
        }
        
        // Handle role change from goalie to new position
        const newStats = handleRoleChange(
          { ...p, stats: updatedStats },
          newRole,
          currentTimeEpoch,
          isSubTimerPaused
        );
        
        // Update status and position
        newStats.currentStatus = newStatus;
        newStats.currentPairKey = newGoaliePosition;
        
        return { ...p, stats: newStats };
      } else if (p.id === newGoalieId) {
        // New goalie - calculate accumulated time for their field stint
        const updatedStats = updatePlayerTimeStats(p, currentTimeEpoch, isSubTimerPaused);
        
        // Handle role change from field player to goalie
        const newStats = handleRoleChange(
          { ...p, stats: updatedStats },
          PLAYER_ROLES.GOALIE,
          currentTimeEpoch,
          isSubTimerPaused
        );
        
        // Update status and position
        newStats.currentStatus = PLAYER_STATUS.GOALIE;
        newStats.currentPairKey = 'goalie';
        
        return { ...p, stats: newStats };
      }
      return p;
    }));

    // Update rotation queue - remove new goalie from queue and add old goalie
    setRotationQueue(prev => {
      const queueManager = createRotationQueue(prev, createPlayerLookup(allPlayers));
      queueManager.initialize(); // Separate active and inactive players
      
      // Remove new goalie from queue (they're now goalie, not in rotation)
      queueManager.removePlayer(newGoalieId);
      
      // Add old goalie to queue at the end (they're now in rotation)
      queueManager.addPlayer(formation.goalie, 'end');
      
      return queueManager.toArray();
    });

    return true;
  }, [allPlayers, formation, teamConfig, setAllPlayers, setFormation, setRotationQueue]);

  // Helper function to get all outfield players (excludes goalie)
  const getOutfieldPlayersForGame = useCallback(() => {
    return getOutfieldPlayers(allPlayers, selectedSquadIds, formation.goalie);
  }, [allPlayers, selectedSquadIds, formation.goalie]);

  // Score management functions
  const addGoalScored = useCallback(() => {
    setOwnScore(prev => prev + 1);
  }, []);

  const addGoalConceded = useCallback(() => {
    setOpponentScore(prev => prev + 1);
  }, []);

  const setScore = useCallback((own, opponent) => {
    setOwnScore(own);
    setOpponentScore(opponent);
  }, []);

  const resetScore = useCallback(() => {
    setOwnScore(0);
    setOpponentScore(0);
  }, []);

  // Navigation to match report
  const navigateToMatchReport = useCallback(() => {
    // Sync match data before showing report
    syncMatchDataFromEventLogger();
    setView(VIEWS.MATCH_REPORT);
  }, [syncMatchDataFromEventLogger]);

  // Captain management functions
  const setCaptain = useCallback((newCaptainId) => {
    // Update captainId state
    setCaptainId(newCaptainId);
    
    // Update player stats to reflect captain assignment
    setAllPlayers(prev => prev.map(player => ({
      ...player,
      stats: {
        ...player.stats,
        isCaptain: player.id === newCaptainId
      }
    })));
  }, []);

  const updateFormationSelection = useCallback((newFormation) => {
    setSelectedFormation(newFormation);
    
    // Automatically switch to individual mode when selecting 1-2-1 formation with 7 players
    // Pairs mode is incompatible with 1-2-1 formation
    if (newFormation === '1-2-1' && teamConfig?.squadSize === 7 && teamConfig?.substitutionType === 'pairs') {
      const updatedConfig = createTeamConfig('5v5', 7, newFormation, 'individual');
      updateTeamConfig(updatedConfig);
      return;
    }
    
    // Update team config with new formation
    if (teamConfig) {
      const updatedConfig = {
        ...teamConfig,
        formation: newFormation
      };
      updateTeamConfig(updatedConfig);
    }
  }, [teamConfig, updateTeamConfig]);

  const createTeamConfigFromSquadSize = useCallback((squadSize, substitutionType = 'individual') => {
    const newConfig = createTeamConfig(
      '5v5', // format
      squadSize,
      selectedFormation, // use current formation selection
      substitutionType
    );
    updateTeamConfig(newConfig);
    return newConfig;
  }, [selectedFormation, updateTeamConfig]);

  // Sync team roster players to game state
  const syncPlayersFromTeamRoster = useCallback((teamPlayers) => {
    try {
      const analysis = analyzePlayerSync(teamPlayers, allPlayers);
      console.log('📊 Player sync analysis:', analysis.summary);
      
      if (analysis.needsSync) {
        console.log('🔄 Syncing missing players to game state...');
        const syncResult = syncTeamRosterToGameState(teamPlayers, allPlayers);
        
        if (syncResult.success) {
          setAllPlayers(syncResult.players);
          console.log('✅ Players synced successfully:', syncResult.message);
          return { success: true, message: syncResult.message };
        } else {
          console.warn('⚠️ Player sync failed:', syncResult.error);
          return { success: false, error: syncResult.error };
        }
      } else {
        console.log('✅ All team players already available in game state');
        return { success: true, message: 'No sync needed' };
      }
    } catch (error) {
      console.error('❌ Player sync error:', error);
      return { success: false, error: error.message };
    }
  }, [allPlayers]);

  return {
    // State
    allPlayers,
    setAllPlayers,
    view,
    setView,
    selectedSquadIds,
    setSelectedSquadIds,
    numPeriods,
    setNumPeriods,
    periodDurationMinutes,
    setPeriodDurationMinutes,
    periodGoalieIds,
    setPeriodGoalieIds,
    teamConfig,
    setTeamConfig,
    selectedFormation,
    setSelectedFormation,
    alertMinutes,
    setAlertMinutes,
    currentPeriodNumber,
    setCurrentPeriodNumber,
    formation,
    setFormation,
    nextPhysicalPairToSubOut,
    setNextPhysicalPairToSubOut: setNextPhysicalPairToSubOutWithRotation,
    nextPlayerToSubOut,
    setNextPlayerToSubOut: setNextPlayerToSubOutWithRotation,
    nextPlayerIdToSubOut,
    setNextPlayerIdToSubOut,
    nextNextPlayerIdToSubOut,
    setNextNextPlayerIdToSubOut,
    rotationQueue,
    setRotationQueue,
    gameLog,
    setGameLog,
    opponentTeam,
    setOpponentTeam,
    ownScore,
    opponentScore,
    lastSubstitutionTimestamp,
    setLastSubstitutionTimestamp,
    
    // NEW: Match event tracking state and setters
    matchEvents,
    setMatchEvents,
    matchStartTime,
    setMatchStartTime,
    goalScorers,
    setGoalScorers,
    eventSequenceNumber,
    setEventSequenceNumber,
    lastEventBackup,
    setLastEventBackup,
    timerPauseStartTime,
    setTimerPauseStartTime,
    totalMatchPausedDuration,
    setTotalMatchPausedDuration,
    captainId,
    setCaptainId,
    
    // Match lifecycle state
    currentMatchId,
    setCurrentMatchId,
    matchCreationAttempted,
    setMatchCreationAttempted,
    
    // Actions
    preparePeriod,
    preparePeriodWithGameLog,
    handleStartPeriodSetup,
    handleStartGame,
    handleSubstitution,
    handleEndPeriod,
    addTemporaryPlayer,
    clearStoredState,
    splitPairs,
    formPairs,
    togglePlayerInactive,
    getInactivePlayerPosition,
    switchPlayerPositions,
    switchGoalie,
    getOutfieldPlayers: getOutfieldPlayersForGame,
    addGoalScored,
    addGoalConceded,
    setScore,
    resetScore,
    navigateToMatchReport,
    setCaptain,
    
    // Audio alert function (called by visual timer logic)
    playAlertSounds,
    
    // Team Configuration Management
    updateTeamConfig,
    updateFormationSelection,
    createTeamConfigFromSquadSize,
    
    // Player Synchronization
    syncPlayersFromTeamRoster,
    
    // Enhanced persistence actions
    createManualBackup,
    listAvailableBackups,
    restoreFromBackup,
    getStorageInfo,
  };
}<|MERGE_RESOLUTION|>--- conflicted
+++ resolved
@@ -16,12 +16,9 @@
 import { hasInactivePlayersInSquad, createPlayerLookup, findPlayerById, getSelectedSquadPlayers, getOutfieldPlayers } from '../utils/playerUtils';
 import { initializeEventLogger, getMatchStartTime, getAllEvents, clearAllEvents, addEventListener } from '../utils/gameEventLogger';
 import { createTeamConfig, createDefaultTeamConfig, FORMATIONS } from '../constants/teamConfiguration';
-<<<<<<< HEAD
+import { syncTeamRosterToGameState, analyzePlayerSync } from '../utils/playerSyncUtils';
 import { audioAlertService } from '../services/audioAlertService';
 import { usePreferences } from '../contexts/PreferencesContext';
-=======
-import { syncTeamRosterToGameState, analyzePlayerSync } from '../utils/playerSyncUtils';
->>>>>>> 3e153b3c
 
 // PersistenceManager for handling localStorage operations
 const persistenceManager = createGamePersistenceManager('dif-coach-game-state');
@@ -49,7 +46,7 @@
   const { currentTeam } = useTeam();
   // Get audio preferences for alert integration
   const { audioPreferences } = usePreferences();
-  
+
   // Initialize state from PersistenceManager
   const initialState = persistenceManager.loadState();
 
@@ -93,7 +90,7 @@
   const [teamConfig, setTeamConfig] = useState(initialState.teamConfig); // New team configuration
   const [selectedFormation, setSelectedFormation] = useState(initialState.selectedFormation || FORMATIONS.FORMATION_2_2); // UI formation selection
   const [alertMinutes, setAlertMinutes] = useState(initialState.alertMinutes);
-  
+
   const [currentPeriodNumber, setCurrentPeriodNumber] = useState(initialState.currentPeriodNumber);
   const [formation, setFormation] = useState(initialState.formation);
   const [nextPhysicalPairToSubOut, setNextPhysicalPairToSubOut] = useState(initialState.nextPhysicalPairToSubOut);
@@ -298,7 +295,7 @@
    */
   const playAlertSounds = useCallback(async () => {
     console.log('⏰ ALERT TRIGGERED! Starting alerts...');
-    
+
     // Existing vibration alert (unchanged)
     if ('vibrate' in navigator) {
       console.log('📳 Triggering vibration alert');
@@ -306,14 +303,14 @@
     } else {
       console.log('📳 Vibration not supported');
     }
-    
+
     // Audio alert
     console.log('🔊 Checking audio alert - enabled:', audioPreferences.enabled, 'sound:', audioPreferences.selectedSound, 'volume:', audioPreferences.volume);
     if (audioPreferences.enabled) {
       try {
         console.log('🎵 Attempting to play audio alert...');
         await audioAlertService.play(
-          audioPreferences.selectedSound, 
+          audioPreferences.selectedSound,
           audioPreferences.volume
         );
         console.log('✅ Audio alert played successfully');
@@ -621,7 +618,7 @@
           else if (currentStatus === PLAYER_STATUS.SUBSTITUTE) newStartedMatchAs = PLAYER_ROLES.SUBSTITUTE;
           
           initialStats.startedMatchAs = newStartedMatchAs;
-          
+
           // Store the specific formation position for formation-aware role mapping
           initialStats.startedAtPosition = currentPairKey;
         }
@@ -750,7 +747,7 @@
 
     // Request wake lock (alert timer now handled by visual timer logic)
     requestWakeLock();
-    
+
     setView(VIEWS.GAME);
     
     // Sync match data after game starts (small delay to ensure events are logged)
@@ -917,7 +914,7 @@
       
       // Clear captain assignment
       setCaptainId(null);
-      
+
       // Clear match lifecycle state to prevent ID reuse
       setCurrentMatchId(null);
       setMatchCreationAttempted(false);
@@ -1640,11 +1637,11 @@
     try {
       const analysis = analyzePlayerSync(teamPlayers, allPlayers);
       console.log('📊 Player sync analysis:', analysis.summary);
-      
+
       if (analysis.needsSync) {
         console.log('🔄 Syncing missing players to game state...');
         const syncResult = syncTeamRosterToGameState(teamPlayers, allPlayers);
-        
+
         if (syncResult.success) {
           setAllPlayers(syncResult.players);
           console.log('✅ Players synced successfully:', syncResult.message);
@@ -1755,7 +1752,7 @@
     
     // Audio alert function (called by visual timer logic)
     playAlertSounds,
-    
+
     // Team Configuration Management
     updateTeamConfig,
     updateFormationSelection,
@@ -1763,7 +1760,7 @@
     
     // Player Synchronization
     syncPlayersFromTeamRoster,
-    
+
     // Enhanced persistence actions
     createManualBackup,
     listAvailableBackups,
